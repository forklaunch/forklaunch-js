use std::{
    collections::{HashMap, HashSet},
    env,
    io::Write,
    path::Path,
};

use anyhow::{Context, Result};
use clap::{Arg, ArgAction, ArgMatches, Command};
use convert_case::{Case, Casing};
use rustyline::{Editor, history::DefaultHistory};
use serde_json::to_string_pretty;
use serde_yml::to_string;
use termcolor::{Color, ColorChoice, ColorSpec, StandardStream, WriteColor};
use uuid::Uuid;

use super::service::generate_service_package_json;
use crate::{
    CliCommand,
    constants::{
        Database, ERROR_FAILED_TO_CREATE_DATABASE_EXPORT_INDEX_TS,
        ERROR_FAILED_TO_CREATE_GITIGNORE, ERROR_FAILED_TO_CREATE_LICENSE,
        ERROR_FAILED_TO_GENERATE_PNPM_WORKSPACE, ERROR_FAILED_TO_SETUP_IAM, Formatter,
        HttpFramework, License, Linter, Module, Runtime, TestFramework, Validator,
        get_core_module_description, get_monitoring_module_description, get_service_module_cache,
        get_service_module_description, get_service_module_name,
        get_universal_sdk_module_description,
    },
    core::{
        command::command,
        database::{
            generate_index_ts_database_export, get_database_port, get_database_variants,
            get_db_driver, get_postinstall_script, is_in_memory_database,
        },
        docker::{
            DockerCompose, add_otel_to_docker_compose, add_service_definition_to_docker_compose,
        },
        format::format_code,
        gitignore::generate_gitignore,
        iam::generate_iam_keys,
        license::generate_license,
        manifest::{
            ManifestData, ProjectEntry, ProjectType, ResourceInventory,
            application::ApplicationManifestData, generate_manifest, service::ServiceManifestData,
        },
        modules::{IamConfig, ModuleConfig, validate_modules},
        name::validate_name,
        package_json::{
            application_package_json::{
                ApplicationDevDependencies, ApplicationPackageJson, ApplicationPnpm,
                ApplicationScripts,
            },
            package_json_constants::{
                AJV_VERSION, APP_DEV_BUILD_SCRIPT, APP_DEV_SCRIPT, APP_PREPARE_SCRIPT,
                BETTER_AUTH_VERSION, BETTER_SQLITE3_VERSION, BIOME_VERSION, COMMON_VERSION,
                CORE_VERSION, DOTENV_VERSION, ESLINT_VERSION, EXPRESS_VERSION, GLOBALS_VERSION,
                HUSKY_VERSION, HYPER_EXPRESS_VERSION, JEST_TYPES_VERSION, JEST_VERSION,
                LINT_STAGED_VERSION, MIKRO_ORM_CORE_VERSION, MIKRO_ORM_DATABASE_VERSION,
                MIKRO_ORM_MIGRATIONS_VERSION, MIKRO_ORM_REFLECTION_VERSION, NODE_GYP_VERSION,
                OXLINT_VERSION, PRETTIER_VERSION, PROJECT_BUILD_SCRIPT, PROJECT_DOCS_SCRIPT,
                SORT_PACKAGE_JSON_VERSION, SQLITE3_VERSION, TS_JEST_VERSION, TS_NODE_VERSION,
                TSX_VERSION, TYPEBOX_VERSION, TYPES_EXPRESS_SERVE_STATIC_CORE_VERSION,
                TYPES_EXPRESS_VERSION, TYPES_QS_VERSION, TYPES_UUID_VERSION,
                TYPESCRIPT_ESLINT_VERSION, TYPESCRIPT_VERSION, UNIVERSAL_SDK_VERSION, UUID_VERSION,
                VALIDATOR_VERSION, VITEST_VERSION, ZOD_VERSION, application_build_script,
                application_clean_purge_script, application_clean_script, application_docs_script,
                application_format_script, application_lint_fix_script, application_lint_script,
                application_migrate_script, application_seed_script, application_setup_script,
                application_test_script, application_up_packages_script, project_clean_script,
                project_format_script, project_lint_fix_script, project_lint_script,
                project_test_script,
            },
            project_package_json::{ProjectDependencies, ProjectDevDependencies, ProjectScripts},
        },
        pnpm_workspace::generate_pnpm_workspace,
        rendered_template::{RenderedTemplate, create_forklaunch_dir, write_rendered_templates},
        symlinks::generate_symlinks,
        template::{PathIO, generate_with_template, get_routers_from_standard_package},
        token::get_token,
        universal_sdk::get_universal_sdk_additional_deps,
    },
    prompt::{
        ArrayCompleter, prompt_comma_separated_list, prompt_with_validation,
        prompt_without_validation, prompt_for_confirmation,
    },
};

fn generate_application_package_json(
    data: &ApplicationManifestData,
    bun_workspace_projects: Option<Vec<String>>,
) -> Result<RenderedTemplate> {
    let test_framework: Option<TestFramework> = if let Some(test_framework) = &data.test_framework {
        Some(test_framework.parse()?)
    } else {
        None
    };
    let package_json_contents = ApplicationPackageJson {
        name: Some(data.kebab_case_app_name.clone()),
        version: Some("0.0.1".to_string()),
        description: Some(data.app_description.clone()),
        keywords: Some(vec![]),
        license: Some(data.license.clone()),
        author: Some(data.author.clone()),
        workspaces: bun_workspace_projects,
        scripts: Some(ApplicationScripts {
            build: Some(application_build_script(
                &data.runtime.parse()?,
                &data.kebab_case_app_name,
            )),
            clean: Some(application_clean_script(&data.runtime.parse()?)),
            clean_purge: Some(application_clean_purge_script(&data.runtime.parse()?)),
            database_setup: Some(application_setup_script(&data.runtime.parse()?)),
            dev: Some(APP_DEV_SCRIPT.to_string()),
            dev_build: Some(APP_DEV_BUILD_SCRIPT.to_string()),
            docs: Some(application_docs_script(&data.runtime.parse()?)),
            format: Some(application_format_script(&data.formatter.parse()?)),
            lint: Some(application_lint_script(&data.linter.parse()?)),
            lint_fix: Some(application_lint_fix_script(&data.linter.parse()?)),
            migrate_create: Some(application_migrate_script(
                &data.runtime.parse()?,
                &HashSet::from([data.database.parse()?]),
                "create",
            )),
            migrate_down: Some(application_migrate_script(
                &data.runtime.parse()?,
                &HashSet::from([data.database.parse()?]),
                "down",
            )),
            migrate_init: Some(application_migrate_script(
                &data.runtime.parse()?,
                &HashSet::from([data.database.parse()?]),
                "init",
            )),
            migrate_up: Some(application_migrate_script(
                &data.runtime.parse()?,
                &HashSet::from([data.database.parse()?]),
                "up",
            )),
            postinstall: get_postinstall_script(&data.database.parse()?),
            prepare: Some(APP_PREPARE_SCRIPT.to_string()),
            seed: Some(application_seed_script(
                &data.runtime.parse()?,
                &HashSet::from([data.database.parse()?]),
            )),
            test: application_test_script(&data.runtime.parse()?, &test_framework),
            up_packages: Some(application_up_packages_script(&data.runtime.parse()?)),
            additional_scripts: HashMap::new(),
        }),
        dev_dependencies: Some(ApplicationDevDependencies {
            biome: if data.is_biome {
                Some(BIOME_VERSION.to_string())
            } else {
                None
            },
            eslint_js: if data.is_eslint {
                Some(ESLINT_VERSION.to_string())
            } else {
                None
            },
            eslint: if data.is_eslint {
                Some(ESLINT_VERSION.to_string())
            } else {
                None
            },
            oxlint: if data.is_oxlint {
                Some(OXLINT_VERSION.to_string())
            } else {
                None
            },
            prettier: if data.is_prettier {
                Some(PRETTIER_VERSION.to_string())
            } else {
                None
            },
            types_jest: if data.is_jest {
                Some(JEST_TYPES_VERSION.to_string())
            } else {
                None
            },
            better_sqlite3: if data.is_node && (data.is_sqlite || data.is_better_sqlite) {
                Some(BETTER_SQLITE3_VERSION.to_string())
            } else {
                None
            },
            globals: Some(GLOBALS_VERSION.to_string()),
            husky: Some(HUSKY_VERSION.to_string()),
            jest: if data.is_jest {
                Some(JEST_VERSION.to_string())
            } else {
                None
            },
            lint_staged: Some(LINT_STAGED_VERSION.to_string()),
            node_gyp: if data.is_node && (data.is_sqlite || data.is_better_sqlite) {
                Some(NODE_GYP_VERSION.to_string())
            } else {
                None
            },
            sqlite3: if data.is_node && data.is_sqlite {
                Some(SQLITE3_VERSION.to_string())
            } else {
                None
            },
            sort_package_json: Some(SORT_PACKAGE_JSON_VERSION.to_string()),
            ts_jest: if data.is_jest {
                Some(TS_JEST_VERSION.to_string())
            } else {
                None
            },
            ts_node: Some(TS_NODE_VERSION.to_string()),
            tsx: Some(TSX_VERSION.to_string()),
            typescript: Some(TYPESCRIPT_VERSION.to_string()),
            typescript_eslint: if data.is_eslint {
                Some(TYPESCRIPT_ESLINT_VERSION.to_string())
            } else {
                None
            },
            vitest: if data.is_vitest {
                Some(VITEST_VERSION.to_string())
            } else {
                None
            },
            additional_deps: HashMap::new(),
        }),
        pnpm: if data.is_node {
            Some(ApplicationPnpm {
                // TODO: Remove -- temporary patches for MikroORM CLI
                patched_dependencies: Some(HashMap::from([(
                    "@jercle/yargonaut".to_string(),
                    "./patches/@jercle__yargonaut.patch".to_string(),
                )])),
            })
        } else {
            None
        },
        patched_dependencies: if data.is_bun {
            Some(HashMap::from([(
                "@jercle/yargonaut@1.1.5".to_string(),
                "./patches/@jercle__yargonaut.patch".to_string(),
            )]))
        } else {
            None
        },
        additional_entries: HashMap::new(),
    };

    Ok(RenderedTemplate {
        path: Path::new(&data.application_path).join("package.json"),
        content: to_string_pretty(&package_json_contents).unwrap(),
        context: None,
    })
}

#[derive(Debug)]
pub(super) struct ApplicationCommand;

impl ApplicationCommand {
    pub(super) fn new() -> Self {
        Self {}
    }
}

impl CliCommand for ApplicationCommand {
    fn command(&self) -> Command {
        command("application", "Initialize a new full monorepo application")
            .alias("app")
            .arg(Arg::new("name").help("The name of the application"))
            .arg(
                Arg::new("path")
                .short('p')
                .long("path")
                .help("Project path (optional, will prompt if not provided)"),
            )
            .arg(
                Arg::new("database")
                    .short('d')
                    .long("database")
                    .help("The database to use")
                    .value_parser(Database::VARIANTS),
            )
            .arg(
                Arg::new("validator")
                    .short('v')
                    .long("validator")
                    .help("The validator to use")
                    .value_parser(Validator::VARIANTS),
            )
            .arg(
                Arg::new("formatter")
                    .short('f')
                    .long("formatter")
                    .help("The formatter to use")
                    .value_parser(Formatter::VARIANTS),
            )
            .arg(
                Arg::new("linter")
                    .short('l')
                    .long("linter")
                    .help("The linter to use")
                    .value_parser(Linter::VARIANTS),
            )
            .arg(
                Arg::new("http-framework")
                    .short('F')
                    .long("http-framework")
                    .help("The framework to use")
                    .value_parser(HttpFramework::VARIANTS),
            )
            .arg(
                Arg::new("runtime")
                    .short('r')
                    .long("runtime")
                    .help("The runtime to use")
                    .value_parser(Runtime::VARIANTS),
            )
            .arg(
                Arg::new("test-framework")
                    .short('t')
                    .long("test-framework")
                    .help("The test framework to use")
                    .value_parser(TestFramework::VARIANTS),
            )
            .arg(
                Arg::new("modules")
                    .short('m')
                    .long("modules")
                    .help("Additional modules to include")
                    .value_parser(Module::VARIANTS)
                    .num_args(0..)
                    .action(ArgAction::Append),
            )
            // .arg(
            //     Arg::new("libraries")
            //         .short('l')
            //         .long("libraries")
            //         .help("Additional libraries to include.]")
            //         .value_parser(VALID_LIBRARIES)
            //         .num_args(0..)
            //         .action(ArgAction::Append),
            // )
            .arg(
                Arg::new("description")
                    .short('D')
                    .long("description")
                    .help("The description of the application"),
            )
            .arg(
                Arg::new("author")
                    .short('A')
                    .long("author")
                    .help("The author of the application"),
            )
            .arg(
                Arg::new("license")
                    .short('L')
                    .long("license")
                    .help("The license of the application")
                    .value_parser(License::VARIANTS),
            )
            .arg(
                Arg::new("dryrun")
                    .short('n')
                    .long("dryrun")
                    .help("Dry run the application")
                    .action(ArgAction::SetTrue),
            )
    }

    fn handler(&self, matches: &ArgMatches) -> Result<()> {
        // TODO: Include basic token checks (expiration, permissions mapping) in this method, but retrieve token from parent command
        let _token = get_token()?;

        let mut line_editor = Editor::<ArrayCompleter, DefaultHistory>::new()?;
        let mut stdout = StandardStream::stdout(ColorChoice::Always);

        let name = prompt_with_validation(
            &mut line_editor,
            &mut stdout,
            "name",
            matches,
            "application name",
            None,
            |input: &str| validate_name(input),
            |_| {
                "Application name cannot be empty or include numbers or spaces. Please try again"
                    .to_string()
            },
        )?;

        // Check if path argument is provided
        let application_path = if let Some(custom_path) = matches.get_one::<String>("path") {
            // Use the provided path directly
            custom_path.clone()
        } else {
            // Use interactive prompts as before
            let use_cwd = prompt_for_confirmation(
            &mut line_editor,
            "Would you like to use the current directory for project files? (y/n) ",
        )?;

        if !use_cwd {
                prompt_with_validation(
                    &mut line_editor,
                    &mut stdout,
                    "application_path",
                    matches,
                    "Please provide path to project directory:",
                    None,
                    |input: &str| {
                        // Validate that the path is not empty and doesn't contain invalid characters
                        !input.trim().is_empty() && !input.contains('\0')
                    },
                    |_| "Project path cannot be empty or contain null characters. Please try again".to_string(),
                )?
            } else {
                // Use current working directory
                std::env::current_dir()
                    .with_context(|| "Failed to get current working directory")?
                    .to_string_lossy()
                    .to_string()
            }
        };

        // Combine the project path with the application name
        let full_application_path = if application_path.ends_with('/') || application_path.ends_with('\\') {
            format!("{}{}", application_path, name)
        } else {
            format!("{}/{}", application_path, name)
        };

        let runtime: Runtime = prompt_with_validation(
            &mut line_editor,
            &mut stdout,
            "runtime",
            matches,
            "runtime",
            Some(&crate::constants::Runtime::VARIANTS),
            |input| Runtime::VARIANTS.contains(&input),
            |_| "Invalid runtime. Please try again".to_string(),
        )?
        .parse()?;

        let database_variants = get_database_variants(&runtime);

        let database: Database = prompt_with_validation(
            &mut line_editor,
            &mut stdout,
            "database",
            matches,
            "database",
            Some(database_variants),
            |input| database_variants.contains(&input),
            |_| "Invalid database type. Please try again".to_string(),
        )?
        .parse()?;

        let validator: Validator = prompt_with_validation(
            &mut line_editor,
            &mut stdout,
            "validator",
            matches,
            "validator",
            Some(&Validator::VARIANTS),
            |input| Validator::VARIANTS.contains(&input),
            |_| "Invalid validator type. Please try again".to_string(),
        )?
        .parse()?;

        let formatter: Formatter = prompt_with_validation(
            &mut line_editor,
            &mut stdout,
            "formatter",
            matches,
            "formatter",
            Some(&Formatter::VARIANTS),
            |input| Formatter::VARIANTS.contains(&input),
            |_| "Invalid formatter type. Please try again".to_string(),
        )?
        .parse()?;

        let linter: Linter = prompt_with_validation(
            &mut line_editor,
            &mut stdout,
            "linter",
            matches,
            "linter",
            Some(&Linter::VARIANTS),
            |input| Linter::VARIANTS.contains(&input),
            |_| "Invalid linter type. Please try again".to_string(),
        )?
        .parse()?;

        let http_framework: HttpFramework = if runtime == Runtime::Bun {
            if let Some(command_line_http_framework) = matches.get_one::<String>("http_framework") {
                if command_line_http_framework
                    .clone()
                    .parse::<HttpFramework>()?
                    == HttpFramework::HyperExpress
                {
                    stdout.set_color(ColorSpec::new().set_fg(Some(Color::Yellow)))?;
                    writeln!(
                        stdout,
                        "Incompatible choices: Bun + hyper-express, defaulting to Bun + express.",
                    )?;
                    stdout.reset()?;
                }
            }
            HttpFramework::Express
        } else {
            prompt_with_validation(
                &mut line_editor,
                &mut stdout,
                "http-framework",
                matches,
                "HTTP framework",
                Some(&HttpFramework::VARIANTS),
                |input| HttpFramework::VARIANTS.contains(&input),
                |_| "Invalid HTTP framework. Please try again".to_string(),
            )?
            .parse()?
        };

        let test_framework: Option<TestFramework> = if runtime == Runtime::Bun {
            if matches.get_one::<String>("test-framework").is_some() {
                stdout.set_color(ColorSpec::new().set_fg(Some(Color::Yellow)))?;
                writeln!(
                    stdout,
                    "Ignoring test-framework choice, defaulting to Bun built-in test runner.",
                )?;
                stdout.reset()?;
            }
            None
        } else {
            Some(
                prompt_with_validation(
                    &mut line_editor,
                    &mut stdout,
                    "test-framework",
                    matches,
                    "test framework",
                    Some(&TestFramework::VARIANTS),
                    |input| TestFramework::VARIANTS.contains(&input),
                    |_| "Invalid test framework. Please try again".to_string(),
                )?
                .parse()?,
            )
        };

        let mut global_module_config = ModuleConfig {
            iam: None,
            billing: None,
        };
        let modules: Vec<Module> = if matches.ids().all(|id| id == "dryrun") {
            let mut modules_to_test;
            loop {
                global_module_config = ModuleConfig {
                    iam: None,
                    billing: None,
                };
                modules_to_test = prompt_comma_separated_list(
                    &mut line_editor,
                    "modules",
                    matches,
                    &Module::VARIANTS,
                    None,
                    "modules",
                    false,
                )?
                .iter()
                .map(|module| module.parse().unwrap())
                .collect();

                if validate_modules(&modules_to_test, &mut global_module_config).is_ok() {
                    break;
                }
            }
            modules_to_test
        } else {
            let modules_to_test = match matches.get_many::<String>("modules") {
                Some(values) => values.map(|module| module.parse().unwrap()).collect(),
                None => vec![],
            };
            validate_modules(&modules_to_test, &mut global_module_config)?;
            modules_to_test
        };

        let description = prompt_without_validation(
            &mut line_editor,
            &mut stdout,
            "description",
            matches,
            "project description (optional)",
            None,
        )?;

        let author = prompt_with_validation(
            &mut line_editor,
            &mut stdout,
            "author",
            matches,
            "author name",
            None,
            |input: &str| !input.is_empty(),
            |_| "Author name cannot be empty. Please try again".to_string(),
        )?;

        let license: License = prompt_with_validation(
            &mut line_editor,
            &mut stdout,
            "license",
            matches,
            "license",
            Some(&License::VARIANTS),
            |input: &str| License::VARIANTS.contains(&input),
            |_| "Invalid license. Please try again".to_string(),
        )?
        .parse()?;

        // TODO: Add support for libraries

        let dryrun = matches.get_flag("dryrun");
        let mut ignore_files = vec!["pnpm-workspace.yaml", "pnpm-lock.yml"];
        let ignore_dirs = vec![];
        let preserve_files = vec!["application-overview.json"];

        ignore_files.extend(formatter.all_other_files());
        ignore_files.extend(linter.all_other_files());
        if test_framework.is_some() {
            ignore_files.extend(test_framework.unwrap().all_other_files());
        }
        ignore_files.extend(database.all_other_files());

        // Inline specific perms checks here. Make remote calls to receive templates for specific services if needed here (premium only).

        let mut additional_projects = vec![
            ProjectEntry {
                r#type: ProjectType::Library,
                name: "core".to_string(),
                description: get_core_module_description(&name),
                variant: None,
                resources: None,
                routers: None,
                metadata: None,
            },
            ProjectEntry {
                r#type: ProjectType::Library,
                name: "monitoring".to_string(),
                description: get_monitoring_module_description(&name),
                variant: None,
                resources: None,
                routers: None,
                metadata: None,
            },
            ProjectEntry {
                r#type: ProjectType::Library,
                name: "universal-sdk".to_string(),
                description: get_universal_sdk_module_description(&name),
                variant: None,
                resources: None,
                routers: None,
                metadata: None,
            },
        ];
        additional_projects.extend(modules.clone().into_iter().map(|package| ProjectEntry {
            r#type: ProjectType::Service,
            name: get_service_module_name(&package),
            description: get_service_module_description(&name, &package),
            variant: Some(package.to_string()),
            resources: Some(ResourceInventory {
                database: Some(database.to_string()),
                cache: get_service_module_cache(&package),
                queue: None,
                object_store: None,
            }),
            routers: get_routers_from_standard_package(package),
            metadata: None,
        }));

        let additional_projects_names = additional_projects
            .clone()
            .into_iter()
            .map(|p| p.name.clone())
            .collect::<Vec<String>>();

        let mut project_peer_topology = HashMap::new();
        project_peer_topology.insert(name.to_string(), additional_projects_names.clone());

        let bun_package_json_workspace_vec = match runtime {
            Runtime::Bun => Some(additional_projects_names.clone()),
            _ => None,
        };

        let mut data = ApplicationManifestData {
            id: Uuid::new_v4().to_string(),
            cli_version: env!("CARGO_PKG_VERSION").to_string(),
            application_path: full_application_path.clone(),
            database: database.to_string(),
            app_name: name.to_string(),
            camel_case_app_name: name.to_string().to_case(Case::Camel),
            pascal_case_app_name: name.to_string().to_case(Case::Pascal),
            kebab_case_app_name: name.to_string().to_case(Case::Kebab),
            formatter: formatter.to_string(),
            linter: linter.to_string(),
            validator: validator.to_string(),
            http_framework: match http_framework {
                HttpFramework::Express => "express".to_string(),
                HttpFramework::HyperExpress => "hyper-express".to_string(),
            },
            runtime: runtime.to_string(),
            test_framework: if let Some(test_framework_variant) = test_framework.clone() {
                Some(test_framework_variant.to_string())
            } else {
                None
            },
            projects: additional_projects.clone(),
            project_peer_topology,
            app_description: description.to_string(),
            author: author.to_string(),
            license: license.to_string(),

            is_eslint: linter == Linter::Eslint,
            is_oxlint: linter == Linter::Oxlint,
            is_biome: formatter == Formatter::Biome,
            is_prettier: formatter == Formatter::Prettier,
            is_express: http_framework == HttpFramework::Express,
            is_hyper_express: http_framework == HttpFramework::HyperExpress,
            is_zod: validator == Validator::Zod,
            is_typebox: validator == Validator::Typebox,
            is_bun: runtime == Runtime::Bun,
            is_node: runtime == Runtime::Node,
            is_vitest: test_framework == Some(TestFramework::Vitest),
            is_jest: test_framework == Some(TestFramework::Jest),

            is_postgres: database == Database::PostgreSQL,
            is_sqlite: database == Database::SQLite,
            is_mysql: database == Database::MySQL,
            is_mariadb: database == Database::MariaDB,
            is_better_sqlite: database == Database::BetterSQLite,
            is_libsql: database == Database::LibSQL,
            is_mssql: database == Database::MsSQL,
            is_mongo: database == Database::MongoDB,
            is_in_memory_database: is_in_memory_database(&database),
        };

        let mut rendered_templates = Vec::new();

        rendered_templates.extend(
            generate_manifest(&Path::new(&full_application_path).to_string_lossy().to_string(), &data)
                .with_context(|| "Failed to setup manifest file for application")?,
        );

        // TODO: support different path delimiters
        let mut template_dirs = vec![];

        let additional_projects_dirs = additional_projects.clone().into_iter().map(|path| {
            let (module_id, path_id) = if path.variant.is_some() {
                (
                    Some(path.variant.clone().unwrap().parse::<Module>().unwrap()),
                    path.variant.clone().unwrap(),
                )
            } else {
                (None, path.name.clone())
            };

            PathIO {
                module_id,
                input_path: Path::new("project")
                    .join(path_id.clone())
                    .to_string_lossy()
                    .to_string(),
                output_path: path.name,
            }
        });

        template_dirs.extend(additional_projects_dirs.clone());

        rendered_templates.extend(generate_with_template(
            Some(&full_application_path),
            &PathIO {
                input_path: Path::new("application").to_string_lossy().to_string(),
                output_path: "".to_string(),
                module_id: None,
            },
            &ManifestData::Application(&data),
            &ignore_files
                .iter()
                .map(|ignore_file| ignore_file.to_string())
                .collect::<Vec<String>>(),
            &ignore_dirs,
            &preserve_files
                .iter()
                .map(|preserve_file| preserve_file.to_string())
                .collect::<Vec<String>>(),
            dryrun,
        )?);

        // TODO: think about refactoring this to use pure docker compose and instead use a deserialization function elsewhere
        let mut docker_compose_string = Some(
            to_string(add_otel_to_docker_compose(
                &name,
                &mut DockerCompose::default(),
            )?)
            .unwrap(),
        );
        for template_dir in template_dirs {
            let mut service_data = ServiceManifestData {
                id: data.id.clone(),
                cli_version: data.cli_version.clone(),
                app_name: data.app_name.clone(),
                camel_case_app_name: data.camel_case_app_name.clone(),
                pascal_case_app_name: data.pascal_case_app_name.clone(),
                kebab_case_app_name: data.kebab_case_app_name.clone(),
                service_name: template_dir.output_path.to_string(),
                camel_case_name: template_dir.output_path.to_case(Case::Camel),
                pascal_case_name: template_dir.output_path.to_case(Case::Pascal),
                kebab_case_name: template_dir.output_path.to_case(Case::Kebab),
                formatter: data.formatter.clone(),
                linter: data.linter.clone(),
                validator: data.validator.clone(),
                http_framework: data.http_framework.clone(),
                runtime: data.runtime.clone(),
                test_framework: data.test_framework.clone(),
                projects: data.projects.clone(),
                project_peer_topology: data.project_peer_topology.clone(),
                author: data.author.clone(),
                app_description: data.app_description.clone(),
                license: data.license.clone(),
                description: match template_dir.output_path.as_str() {
                    "core" => get_core_module_description(&name),
                    "monitoring" => get_monitoring_module_description(&name),
                    "universal-sdk" => get_universal_sdk_module_description(&name),
                    _ => get_service_module_description(
                        &name,
                        &template_dir.module_id.clone().unwrap(),
                    ),
                },

                is_eslint: data.is_eslint,
                is_biome: data.is_biome,
                is_oxlint: data.is_oxlint,
                is_prettier: data.is_prettier,
                is_express: data.is_express,
                is_hyper_express: data.is_hyper_express,
                is_zod: data.is_zod,
                is_typebox: data.is_typebox,
                is_bun: data.is_bun,
                is_node: data.is_node,
                is_vitest: data.is_vitest,
                is_jest: data.is_jest,

                is_postgres: data.is_postgres,
                is_sqlite: data.is_sqlite,
                is_mysql: data.is_mysql,
                is_mariadb: data.is_mariadb,
                is_better_sqlite: data.is_better_sqlite,
                is_libsql: data.is_libsql,
                is_mssql: data.is_mssql,
                is_mongo: data.is_mongo,
                is_in_memory_database: data.is_in_memory_database,

                database: data.database.clone(),
                database_port: get_database_port(&data.database.parse()?),
                db_driver: get_db_driver(&data.database.parse()?),

                is_iam: template_dir.module_id == Some(Module::BaseIam)
                    || template_dir.module_id == Some(Module::BetterAuthIam),
                is_billing: template_dir.module_id == Some(Module::BaseBilling)
                    || template_dir.module_id == Some(Module::StripeBilling),
                is_cache_enabled: template_dir.module_id == Some(Module::BaseBilling)
                    || template_dir.module_id == Some(Module::StripeBilling),
                is_s3_enabled: false,
                is_database_enabled: true,

                is_better_auth: template_dir.module_id == Some(Module::BetterAuthIam),
                is_stripe: template_dir.module_id == Some(Module::StripeBilling),
            };

            if service_data.service_name == "universal-sdk" {
                service_data.is_iam = global_module_config.iam.is_some();
                service_data.is_billing = global_module_config.billing.is_some();
            }

            if !HashSet::from([
                "core".to_string(),
                "monitoring".to_string(),
                "universal-sdk".to_string(),
            ])
            .contains(&service_data.service_name)
            {
                docker_compose_string = Some(add_service_definition_to_docker_compose(
                    &service_data,
                    &Path::new(&full_application_path),
                    docker_compose_string,
                )?);
            }

            rendered_templates.extend(generate_with_template(
                Some(&full_application_path),
                &template_dir,
                &ManifestData::Service(&service_data),
                &ignore_files
                    .iter()
                    .map(|ignore_file| ignore_file.to_string())
                    .collect::<Vec<String>>(),
                &ignore_dirs,
                &preserve_files
                    .iter()
                    .map(|preserve_file| preserve_file.to_string())
                    .collect::<Vec<String>>(),
                dryrun,
            )?);

            let test_framework: Option<TestFramework> =
                if let Some(test_framework) = &data.test_framework {
                    Some(test_framework.parse()?)
                } else {
                    None
                };

            let service_base_path = Path::new(&name).join(&template_dir.output_path);
            rendered_templates.push(generate_service_package_json(
                &service_data,
<<<<<<< HEAD
                &Path::new(&full_application_path).join(&template_dir.output_path),
=======
                &service_base_path,
>>>>>>> 7083a41f
                match service_data.service_name.as_str() {
                    "core" => Some(ProjectDependencies {
                        app_name: service_data.app_name.clone(),
                        databases: HashSet::from([service_data.database.parse()?]),
                        forklaunch_better_auth_mikro_orm_fork: None,
                        forklaunch_common: Some(COMMON_VERSION.to_string()),
                        forklaunch_core: Some(CORE_VERSION.to_string()),
                        forklaunch_express: if service_data.is_express {
                            Some(EXPRESS_VERSION.to_string())
                        } else {
                            None
                        },
                        forklaunch_hyper_express: if service_data.is_hyper_express {
                            Some(HYPER_EXPRESS_VERSION.to_string())
                        } else {
                            None
                        },
                        forklaunch_validator: Some(VALIDATOR_VERSION.to_string()),
                        mikro_orm_core: Some(MIKRO_ORM_CORE_VERSION.to_string()),
                        mikro_orm_migrations: Some(MIKRO_ORM_MIGRATIONS_VERSION.to_string()),
                        mikro_orm_database: Some(MIKRO_ORM_DATABASE_VERSION.to_string()),
                        mikro_orm_reflection: Some(MIKRO_ORM_REFLECTION_VERSION.to_string()),
                        opentelemetry_api: None,
                        typebox: if service_data.is_typebox {
                            Some(TYPEBOX_VERSION.to_string())
                        } else {
                            None
                        },
                        ajv: Some(AJV_VERSION.to_string()),
                        dotenv: Some(DOTENV_VERSION.to_string()),
                        uuid: Some(UUID_VERSION.to_string()),
                        zod: if service_data.is_zod {
                            Some(ZOD_VERSION.to_string())
                        } else {
                            None
                        },
                        ..Default::default()
                    }),
                    "monitoring" => Some(ProjectDependencies {
                        forklaunch_core: Some(CORE_VERSION.to_string()),
                        ..Default::default()
                    }),
                    "universal-sdk" => Some(ProjectDependencies {
                        forklaunch_common: Some(COMMON_VERSION.to_string()),
                        forklaunch_universal_sdk: Some(UNIVERSAL_SDK_VERSION.to_string()),
                        better_auth: if global_module_config
                            .iam
                            .as_ref()
                            .is_some_and(|iam| iam == &IamConfig::BetterAuthIam)
                        {
                            Some(BETTER_AUTH_VERSION.to_string())
                        } else {
                            None
                        },
                        ..Default::default()
                    }),
                    _ => None,
                },
                match service_data.service_name.as_str() {
                    "core" => Some(ProjectDevDependencies {
                        types_uuid: Some(TYPES_UUID_VERSION.to_string()),
                        types_express: Some(TYPES_EXPRESS_VERSION.to_string()),
                        types_express_serve_static_core: Some(
                            TYPES_EXPRESS_SERVE_STATIC_CORE_VERSION.to_string(),
                        ),
                        types_qs: Some(TYPES_QS_VERSION.to_string()),
                        ..Default::default()
                    }),
                    "monitoring" => Some(ProjectDevDependencies {
                        ..Default::default()
                    }),
                    "universal-sdk" => Some(ProjectDevDependencies {
                        additional_deps: get_universal_sdk_additional_deps(
                            &service_data.app_name,
                            global_module_config.billing.is_some(),
                            global_module_config.iam.is_some(),
                        ),
                        ..Default::default()
                    }),
                    _ => None,
                },
                match service_data.service_name.as_str() {
                    "core" => Some(ProjectScripts {
                        build: Some(PROJECT_BUILD_SCRIPT.to_string()),
                        clean: Some(project_clean_script(&service_data.runtime.parse()?)),
                        docs: Some(PROJECT_DOCS_SCRIPT.to_string()),
                        format: Some(project_format_script(&service_data.formatter.parse()?)),
                        lint: Some(project_lint_script(&service_data.linter.parse()?)),
                        lint_fix: Some(project_lint_fix_script(&service_data.linter.parse()?)),
                        test: project_test_script(&service_data.runtime.parse()?, &test_framework),
                        ..Default::default()
                    }),
                    "monitoring" => Some(ProjectScripts {
                        build: Some(PROJECT_BUILD_SCRIPT.to_string()),
                        clean: Some(project_clean_script(&service_data.runtime.parse()?)),
                        docs: Some(PROJECT_DOCS_SCRIPT.to_string()),
                        format: Some(project_format_script(&service_data.formatter.parse()?)),
                        lint: Some(project_lint_script(&service_data.linter.parse()?)),
                        lint_fix: Some(project_lint_fix_script(&service_data.linter.parse()?)),
                        test: project_test_script(&service_data.runtime.parse()?, &test_framework),
                        ..Default::default()
                    }),
                    "universal-sdk" => Some(ProjectScripts {
                        build: Some(PROJECT_BUILD_SCRIPT.to_string()),
                        clean: Some(project_clean_script(&service_data.runtime.parse()?)),
                        docs: Some(PROJECT_DOCS_SCRIPT.to_string()),
                        format: Some(project_format_script(&service_data.formatter.parse()?)),
                        lint: Some(project_lint_script(&service_data.linter.parse()?)),
                        lint_fix: Some(project_lint_fix_script(&service_data.linter.parse()?)),
                        test: project_test_script(&service_data.runtime.parse()?, &test_framework),
                        ..Default::default()
                    }),
                    _ => None,
                },
                match service_data.service_name.as_str() {
                    "core" => Some("lib/index.js".to_string()),
                    "monitoring" => None,
                    "universal-sdk" => None,
                    _ => None,
                },
            )?);
        }

        rendered_templates.push(RenderedTemplate {
            path: Path::new(&full_application_path).join("docker-compose.yaml"),
            content: docker_compose_string.unwrap(),
            context: None,
        });

        rendered_templates.push(generate_application_package_json(
            &data,
            bun_package_json_workspace_vec,
        )?);

        rendered_templates.push(
            generate_index_ts_database_export(
                &Path::new(&full_application_path),
                Some(vec![database.to_string()]),
                None,
            )
            .with_context(|| ERROR_FAILED_TO_CREATE_DATABASE_EXPORT_INDEX_TS)?,
        );

        rendered_templates.extend(
            generate_license(&Path::new(&full_application_path), &data)
                .with_context(|| ERROR_FAILED_TO_CREATE_LICENSE)?,
        );

        rendered_templates.extend(
            generate_gitignore(&Path::new(&full_application_path))
                .with_context(|| ERROR_FAILED_TO_CREATE_GITIGNORE)?,
        );

        if runtime == Runtime::Node {
            rendered_templates.extend(
                generate_pnpm_workspace(&full_application_path, &additional_projects)
                    .with_context(|| ERROR_FAILED_TO_GENERATE_PNPM_WORKSPACE)?,
            );
        }

        if additional_projects_names.contains(&"iam".to_string()) {
            rendered_templates.extend(
                generate_iam_keys(&Path::new(&full_application_path)).with_context(|| ERROR_FAILED_TO_SETUP_IAM)?,
            );
        }

        create_forklaunch_dir(&Path::new(&full_application_path).to_string_lossy().to_string(), dryrun)?;
        write_rendered_templates(&rendered_templates, dryrun, &mut stdout)
            .with_context(|| "Failed to write application files")?;

        additional_projects_dirs
            .into_iter()
            .try_for_each(|template_dir| {
                generate_symlinks(
                    Some(&Path::new(&full_application_path)),
                    &Path::new(&full_application_path).join(&template_dir.output_path),
                    &mut data,
                    dryrun,
                )
            })?;

        if !dryrun {
            stdout.set_color(ColorSpec::new().set_fg(Some(Color::Green)))?;
            writeln!(stdout, "{} initialized successfully!", name)?;
            stdout.reset()?;
            format_code(&Path::new(&full_application_path), &data.runtime.parse()?);
        }

        Ok(())
    }
}<|MERGE_RESOLUTION|>--- conflicted
+++ resolved
@@ -916,14 +916,10 @@
                     None
                 };
 
-            let service_base_path = Path::new(&name).join(&template_dir.output_path);
+            let service_base_path = Path::new(&full_application_path).join(&template_dir.output_path);
             rendered_templates.push(generate_service_package_json(
                 &service_data,
-<<<<<<< HEAD
-                &Path::new(&full_application_path).join(&template_dir.output_path),
-=======
                 &service_base_path,
->>>>>>> 7083a41f
                 match service_data.service_name.as_str() {
                     "core" => Some(ProjectDependencies {
                         app_name: service_data.app_name.clone(),
