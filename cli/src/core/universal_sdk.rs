use std::{collections::HashMap, fs::read_to_string, path::Path};

use anyhow::{Context, Result};
use convert_case::{Case, Casing};
use serde_json::from_str;
use oxc_allocator::Allocator;
use oxc_ast::ast::SourceType;
use oxc_codegen::{Codegen, CodegenOptions};


use crate::{
    constants::{ERROR_FAILED_TO_PARSE_PACKAGE_JSON, ERROR_FAILED_TO_READ_PACKAGE_JSON},
    core::{
        ast::{
<<<<<<< HEAD
            deletions::delete_from_universal_sdk::delete_from_universal_sdk,
            transformations::transform_universal_sdk::{
                transform_universal_sdk_add_sdk, transform_universal_sdk_change_sdk,
                transform_universal_sdk_remove_sdk,
            }, 
            parse_ast_program::parse_ast_program,
            validation::validate_remove_from_universal_sdk,
=======
            injections::inject_into_universal_sdk::UniversalSdkSpecialCase,
            transformations::transform_universal_sdk::{
                transform_universal_sdk_add_sdk_with_special_case,
                transform_universal_sdk_change_sdk, transform_universal_sdk_remove_sdk,
            },
>>>>>>> 8baf1f98
        },
        package_json::project_package_json::ProjectPackageJson,
        rendered_template::{RenderedTemplate, RenderedTemplatesCache},
    },
};

pub(crate) fn get_universal_sdk_additional_deps(
    app_name: &String,
    is_billing_enabled: bool,
    is_iam_enabled: bool,
) -> HashMap<String, String> {
    let mut additional_deps = HashMap::new();

    if is_billing_enabled {
        additional_deps.insert(format!("@{app_name}/billing"), "workspace:*".to_string());
    }
    if is_iam_enabled {
        additional_deps.insert(format!("@{app_name}/iam"), "workspace:*".to_string());
    }
    additional_deps
}

pub(crate) fn add_project_to_universal_sdk(
    rendered_templates: &mut Vec<RenderedTemplate>,
    base_path: &Path,
    app_name: &str,
    name: &str,
    special_case: Option<UniversalSdkSpecialCase>,
) -> Result<()> {
    let kebab_case_app_name = &app_name.to_case(Case::Kebab);
    let kebab_case_name = &name.to_case(Case::Kebab);

    rendered_templates.push(RenderedTemplate {
        path: base_path.join("universal-sdk").join("universalSdk.ts"),
        content: transform_universal_sdk_add_sdk_with_special_case(
            base_path,
            app_name,
            name,
            special_case,
        )?,
        context: None,
    });

    let mut universal_sdk_project_json = from_str::<ProjectPackageJson>(
        &read_to_string(base_path.join("universal-sdk").join("package.json"))
            .with_context(|| ERROR_FAILED_TO_READ_PACKAGE_JSON)?,
    )
    .with_context(|| ERROR_FAILED_TO_PARSE_PACKAGE_JSON)?;

    universal_sdk_project_json
        .dev_dependencies
        .as_mut()
        .unwrap()
        .additional_deps
        .insert(
            format!("@{}/{}", &kebab_case_app_name, &kebab_case_name),
            "workspace:*".to_string(),
        );

    rendered_templates.push(RenderedTemplate {
        path: base_path.join("universal-sdk").join("package.json"),
        content: serde_json::to_string_pretty(&universal_sdk_project_json)?,
        context: None,
    });

    Ok(())
}

pub(crate) fn remove_project_from_universal_sdk(
    rendered_templates: &mut Vec<RenderedTemplate>,
    base_path: &Path,
    app_name: &str,
    name: &str,
) -> Result<()> {
    let kebab_case_app_name = &app_name.to_case(Case::Kebab);
    let kebab_case_name = &name.to_case(Case::Kebab);

    rendered_templates.push(RenderedTemplate {
        path: base_path.join("universal-sdk").join("universalSdk.ts"),
        content: transform_universal_sdk_remove_sdk(base_path, app_name, name)?,
        context: None,
    });

    let mut universal_sdk_project_json = from_str::<ProjectPackageJson>(
        &read_to_string(base_path.join("universal-sdk").join("package.json"))
            .with_context(|| ERROR_FAILED_TO_READ_PACKAGE_JSON)?,
    )
    .with_context(|| ERROR_FAILED_TO_PARSE_PACKAGE_JSON)?;

    universal_sdk_project_json
        .dev_dependencies
        .as_mut()
        .unwrap()
        .additional_deps
        .remove(&format!("@{}/{}", &kebab_case_app_name, &kebab_case_name));

    rendered_templates.push(RenderedTemplate {
        path: base_path.join("universal-sdk").join("package.json"),
        content: serde_json::to_string_pretty(&universal_sdk_project_json)?,
        context: None,
    });

    Ok(())
}

pub(crate) fn change_project_in_universal_sdk(
    rendered_templates: &mut RenderedTemplatesCache,
    base_path: &Path,
    app_name: &str,
    existing_name: &str,
    name: &str,
) -> Result<()> {
    let kebab_case_app_name = &app_name.to_case(Case::Kebab);
    let kebab_case_existing_name = &existing_name.to_case(Case::Kebab);
    let kebab_case_name = &name.to_case(Case::Kebab);

    rendered_templates.insert(
        base_path
            .join("universal-sdk")
            .join("universalSdk.ts")
            .to_string_lossy(),
        RenderedTemplate {
            path: base_path.join("universal-sdk").join("universalSdk.ts"),
            content: transform_universal_sdk_change_sdk(base_path, app_name, existing_name, name)?,
            context: None,
        },
    );

    let mut universal_sdk_project_json = from_str::<ProjectPackageJson>(
        &read_to_string(base_path.join("universal-sdk").join("package.json"))
            .with_context(|| ERROR_FAILED_TO_READ_PACKAGE_JSON)?,
    )
    .with_context(|| ERROR_FAILED_TO_PARSE_PACKAGE_JSON)?;

    let additional_deps = &mut universal_sdk_project_json
        .dev_dependencies
        .as_mut()
        .unwrap()
        .additional_deps;

    additional_deps.remove(&format!(
        "@{}/{}",
        &kebab_case_app_name, &kebab_case_existing_name
    ));
    additional_deps.insert(
        format!("@{}/{}", &kebab_case_app_name, &kebab_case_name),
        "workspace:*".to_string(),
    );

    rendered_templates.insert(
        base_path
            .join("universal-sdk")
            .join("package.json")
            .to_string_lossy(),
        RenderedTemplate {
            path: base_path.join("universal-sdk").join("package.json"),
            content: serde_json::to_string_pretty(&universal_sdk_project_json)?,
            context: None,
        },
    );

    Ok(())
}

pub(crate) fn remove_project_vec_from_universal_sdk(
    rendered_templates: &mut Vec<RenderedTemplate>,
    base_path: &Path,
    app_name: &str,
    projects_to_remove: &Vec<String>,
) -> Result<()> {
    let kebab_case_app_name = &app_name.to_case(Case::Kebab);
    let allocator = Allocator::default();
    let app_program_text = read_to_string(base_path.join("universal-sdk").join("universalSdk.ts"))?;
    let mut app_program_ast = parse_ast_program(&allocator, &app_program_text, SourceType::ts());
    for project in projects_to_remove {
        delete_from_universal_sdk(&allocator, &mut app_program_ast, app_name, project)?;
    }
    let universal_sdk_content = Codegen::new()
        .with_options(CodegenOptions::default())
        .build(&app_program_ast)
        .code;
    println!("universal_sdk:197 universal_sdk_content: {:?}", universal_sdk_content);
    
    rendered_templates.push(RenderedTemplate {
        path: base_path.join("universal-sdk").join("universalSdk.ts"),
        content: universal_sdk_content.clone(),
        context: None,
    });

    let mut universal_sdk_project_json = from_str::<ProjectPackageJson>(
        &read_to_string(base_path.join("universal-sdk").join("package.json"))
            .with_context(|| ERROR_FAILED_TO_READ_PACKAGE_JSON)?,
    )
    .with_context(|| ERROR_FAILED_TO_PARSE_PACKAGE_JSON)?;

    for project in projects_to_remove {
        let kebab_case_project = &project.to_case(Case::Kebab);
        println!("universal_sdk:212 kebab_case_project: {:?}", kebab_case_project);
        universal_sdk_project_json
            .dev_dependencies
            .as_mut()
            .unwrap()
            .additional_deps
            .remove(&format!("@{}/{}", &kebab_case_app_name, &kebab_case_project));
    }

    rendered_templates.push(RenderedTemplate {
        path: base_path.join("universal-sdk").join("package.json"),
        content: serde_json::to_string_pretty(&universal_sdk_project_json)?,
        context: None,
    });
    
    println!("universal_sdk:226 validating universal SDK changes");
    validate_remove_from_universal_sdk(
            &app_name,
            &universal_sdk_content,
            &universal_sdk_project_json,
            &projects_to_remove,
        )?;
    println!("universal_sdk:234 Successfully validated universal SDK changes for {} project(s)", projects_to_remove.len());
    Ok(())
}<|MERGE_RESOLUTION|>--- conflicted
+++ resolved
@@ -12,7 +12,7 @@
     constants::{ERROR_FAILED_TO_PARSE_PACKAGE_JSON, ERROR_FAILED_TO_READ_PACKAGE_JSON},
     core::{
         ast::{
-<<<<<<< HEAD
+            injections::inject_into_universal_sdk::UniversalSdkSpecialCase,
             deletions::delete_from_universal_sdk::delete_from_universal_sdk,
             transformations::transform_universal_sdk::{
                 transform_universal_sdk_add_sdk, transform_universal_sdk_change_sdk,
@@ -20,13 +20,6 @@
             }, 
             parse_ast_program::parse_ast_program,
             validation::validate_remove_from_universal_sdk,
-=======
-            injections::inject_into_universal_sdk::UniversalSdkSpecialCase,
-            transformations::transform_universal_sdk::{
-                transform_universal_sdk_add_sdk_with_special_case,
-                transform_universal_sdk_change_sdk, transform_universal_sdk_remove_sdk,
-            },
->>>>>>> 8baf1f98
         },
         package_json::project_package_json::ProjectPackageJson,
         rendered_template::{RenderedTemplate, RenderedTemplatesCache},
