use std::path::Path;

use crate::{choice, core::choices::Choice};

pub(crate) const PROD_API_URL: &str = "https://api.forklaunch.com";

choice! {
    pub(crate) enum Database {
        PostgreSQL = Choice {
            id: "postgresql",
            description: None,
            exclusive_files: Some(&["sql.base.entity.ts"]),
        },
        MySQL = Choice {
            id: "mysql",
            description: None,
            exclusive_files: Some(&["sql.base.entity.ts"]),
        },
        MariaDB = Choice {
            id: "mariadb",
            description: None,
            exclusive_files: Some(&["sql.base.entity.ts"]),
        },
        MsSQL = Choice {
            id: "mssql",
            description: None,
            exclusive_files: Some(&["sql.base.entity.ts"]),
        },
        MongoDB = Choice {
            id: "mongodb",
            description: None,
            exclusive_files: Some(&["nosql.base.entity.ts"]),
        },
        LibSQL = Choice {
            id: "libsql",
            description: None,
            exclusive_files: Some(&["sql.base.entity.ts"]),
        },
        SQLite = Choice {
            id: "sqlite",
            description: None,
            exclusive_files: Some(&["sql.base.entity.ts"]),
        },
        BetterSQLite = Choice {
            id: "better-sqlite",
            description: None,
            exclusive_files: Some(&["sql.base.entity.ts"]),
        },
    }

    pub(crate) enum Infrastructure {
        Redis = Choice {
            id: "redis",
            description: None,
            exclusive_files: None,
        },
        S3 = Choice {
            id: "s3",
            description: None,
            exclusive_files: None,
        },
    }

    pub(crate) enum WorkerType {
        Database = Choice {
            id: "database",
            description: None,
            exclusive_files: None,
        },
        RedisCache = Choice {
            id: "redis",
            description: None,
            exclusive_files: None,
        },
        Kafka = Choice {
            id: "kafka",
            description: None,
            exclusive_files: None,
        },
        BullMQCache = Choice {
            id: "bullmq",
            description: None,
            exclusive_files: None,
        },
    }

    pub(crate) enum Validator {
        Zod = Choice {
            id: "zod",
            description: None,
            exclusive_files: None,
        },
        Typebox = Choice {
            id: "typebox",
            description: None,
            exclusive_files: None,
        },
    }

    pub(crate) enum Formatter {
        Prettier = Choice {
            id: "prettier",
            description: None,
            exclusive_files: Some(&[".prettierignore", ".prettierrc"]),
        },
        Biome = Choice {
            id: "biome",
            description: None,
            exclusive_files: Some(&["biome.json"]),
        },
    }

    pub(crate) enum Linter {
        Eslint = Choice {
            id: "eslint",
            description: None,
            exclusive_files: Some(&["eslint.config.mjs"])  ,
        },
        Oxlint = Choice {
            id: "oxlint",
            description: None,
            exclusive_files: Some(&[".oxlint.config.json"]),
        },
    }

    pub(crate) enum Framework {
        Express = Choice {
            id: "express",
            description: None,
            exclusive_files: None,
        },
        HyperExpress = Choice {
            id: "hyper-express",
            description: None,
            exclusive_files: None,
        },
    }

    pub(crate) enum HttpFramework {
        Express = Choice {
            id: "express",
            description: None,
            exclusive_files: None,
        },
        HyperExpress = Choice {
            id: "hyper-express",
            description: None,
            exclusive_files: None,
        },
    }

    pub(crate) enum TestFramework {
        Vitest = Choice {
            id: "vitest",
            description: None,
            exclusive_files: Some(&["vitest.config.ts"]),
        },
        Jest = Choice {
            id: "jest",
            description: None,
            exclusive_files: Some(&["jest.config.ts"]),
        },
    }

    pub(crate) enum Runtime {
        Node = Choice {
            id: "node",
            description: None,
            exclusive_files: None,
        },
        Bun = Choice {
            id: "bun",
            description: None,
            exclusive_files: None,
        },
    }

    pub(crate) enum License {
        Apgl = Choice {
            id: "AGPL-3.0",
            description: None,
            exclusive_files: Some(&["agpl-3.0"]),
        },
        Gpl = Choice {
            id: "GPL-3.0",
            description: None,
            exclusive_files: Some(&["gpl-3.0"]),
        },
        Lgpl = Choice {
            id: "LGPL-3.0",
            description: None,
            exclusive_files: Some(&["lgpl-3.0"]),
        },
        Apache = Choice {
            id: "Apache-2.0",
            description: None,
            exclusive_files: Some(&["apache-2.0"]),
        },
        Mit = Choice {
            id: "MIT",
            description: None,
            exclusive_files: Some(&["mit"]),
        },
        Mozilla = Choice {
            id: "Mozilla-2.0",
            description: None,
            exclusive_files: Some(&["mpl-2.0"]),
        },
        Boost = Choice {
            id: "Boost-1.0",
            description: None,
            exclusive_files: Some(&["boost-1.0"]),
        },
        Unlicense = Choice {
            id: "Unlicense",
            description: None,
            exclusive_files: Some(&["unlicense"]),
        },
        None = Choice {
            id: "none",
            description: None,
            exclusive_files: None,
        },
    }

    pub(crate) enum Module {
        BaseBilling = Choice {
            id: "billing-base",
            description: Some("app hooks only"),
            exclusive_files: Some(&["billing-base"]),
        },
        StripeBilling = Choice {
            id: "billing-stripe",
            description: Some("stripe billing implementation"),
            exclusive_files: Some(&["billing-stripe"]),
        },
        BaseIam = Choice {
            id: "iam-base",
            description: Some("authorization only"),
            exclusive_files: Some(&["iam-base"]),
        },
        BetterAuthIam = Choice {
            id: "iam-better-auth",
            description: Some("better auth implementation for iam"),
            exclusive_files: Some(&["iam-better-auth"])
        }
    }

    pub(crate) enum ModulesPath {
        Src = Choice {
            id: "src/modules",
            description: Some("src/modules"),
            exclusive_files: None,
        },
        Modules = Choice {
            id: "modules",
            description: Some("modules"),
            exclusive_files: None,
        },
    }

<<<<<<< HEAD
    pub(crate) enum InitializeType {
        Service = Choice {
            id: "service",
            description: Some("service"),
            exclusive_files: None,
        },
        Library = Choice {
            id: "library",
            description: Some("library"),
            exclusive_files: None,
        },
        Worker = Choice {
            id: "worker",
            description: Some("worker"),
            exclusive_files: None,
        },
        Module = Choice {
            id: "module",
            description: Some("module"),
            exclusive_files: None,
        },
        Router = Choice {
            id: "router",
            description: Some("router"),
=======
    pub(crate) enum SdkModeType {
        Generated = Choice {
            id: "generated",
            description: Some("generated"),
            exclusive_files: None,
        },
        Live = Choice {
            id: "live",
            description: Some("live"),
>>>>>>> 8baf1f98
            exclusive_files: None,
        },
    }
}

// ERRORS
pub(crate) fn error_failed_to_write_file(path: &Path) -> String {
    format!(
        "Failed to write file {}. Please check file permissions.",
        path.to_string_lossy()
    )
}
pub(crate) fn error_failed_to_create_symlink(path: &Path) -> String {
    format!(
        "Failed to create symlink {}. Please check your target directory is writable.",
        path.to_string_lossy()
    )
}
pub(crate) fn error_failed_to_create_dir(path: &Path) -> String {
    format!(
        "Failed to create directory {}. Please check your target directory is writable.",
        path.to_string_lossy()
    )
}

pub(crate) const ERROR_FAILED_TO_SEND_REQUEST: &str =
    "Failed to send request. Please check internet connectivity.";
pub(crate) const ERROR_FAILED_TO_GET_CWD: &str = "Failed to get current working directory.";
pub(crate) const ERROR_FAILED_TO_READ_MANIFEST: &str =
    "Failed to read manifest file. Please check your target directory is a forklaunch application.";
pub(crate) const ERROR_FAILED_TO_PARSE_MANIFEST: &str =
    "Failed to parse manifest file. Please verify the file is valid toml.";
pub(crate) const ERROR_FAILED_TO_WRITE_MANIFEST: &str =
    "Failed to write manifest file. Please check your target directory is writable.";
pub(crate) const ERROR_FAILED_TO_READ_DOCKER_COMPOSE: &str = "Failed to read docker_compose.yaml. Please check your target directory is a forklaunch application.";
pub(crate) const ERROR_FAILED_TO_PARSE_DOCKER_COMPOSE: &str =
    "Failed to parse docker_compose.yaml. Please verify the file is valid yaml.";
pub(crate) const ERROR_FAILED_TO_WRITE_DOCKER_COMPOSE: &str =
    "Failed to write docker_compose.yaml. Please check your target directory is writable.";
pub(crate) const ERROR_FAILED_TO_CREATE_PACKAGE_JSON: &str =
    "Failed to create package.json. Please check your target directory is writable.";
pub(crate) const ERROR_FAILED_TO_READ_PACKAGE_JSON: &str =
    "Failed to read package.json. Please check your target directory is a forklaunch application.";
pub(crate) const ERROR_FAILED_TO_PARSE_PACKAGE_JSON: &str =
    "Failed to parse package.json. Please verify the file is valid json.";
pub(crate) const ERROR_FAILED_TO_READ_PNPM_WORKSPACE: &str = "Failed to read pnpm-workspace.yaml. Please check your target directory is a forklaunch application.";
pub(crate) const ERROR_FAILED_TO_PARSE_PNPM_WORKSPACE: &str =
    "Failed to parse pnpm-workspace.yaml. Please verify the file is valid yaml.";
pub(crate) const ERROR_FAILED_TO_CREATE_SYMLINKS: &str =
    "Failed to create symlinks. Please check your target directory is writable.";
pub(crate) const ERROR_FAILED_TO_CREATE_DIR: &str =
    "Failed to create directory. Please check your target directory is writable.";
pub(crate) const ERROR_FAILED_TO_CREATE_MANIFEST: &str =
    "Failed to create manifest file. Please check your target directory is writable.";
pub(crate) const ERROR_FAILED_TO_CREATE_TSCONFIG: &str =
    "Failed to create tsconfig file. Please check your target directory is writable.";
pub(crate) const ERROR_FAILED_TO_CREATE_GITIGNORE: &str =
    "Failed to create gitignore file. Please check your target directory is writable.";
pub(crate) const ERROR_FAILED_TO_CREATE_LICENSE: &str =
    "Failed to create license file. Please check your target directory is writable.";
pub(crate) const ERROR_FAILED_TO_GENERATE_PNPM_WORKSPACE: &str =
    "Failed to generate pnpm-workspace.yaml.";
pub(crate) const ERROR_FAILED_TO_ADD_PROJECT_METADATA_TO_DOCKER_COMPOSE: &str =
    "Failed to add project metadata to docker compose yaml.";
pub(crate) const ERROR_FAILED_TO_ADD_PROJECT_METADATA_TO_MANIFEST: &str =
    "Failed to add project metadata to manifest.";
pub(crate) const ERROR_FAILED_TO_ADD_PROJECT_METADATA_TO_PACKAGE_JSON: &str =
    "Failed to add project metadata to package.json.";
pub(crate) const ERROR_FAILED_TO_ADD_PROJECT_METADATA_TO_PNPM_WORKSPACE: &str =
    "Failed to add project metadata to pnpm-workspace.yaml.";
pub(crate) const ERROR_FAILED_TO_SETUP_IAM: &str =
    "Failed to create private and public keys needed for iam service.";
pub(crate) const ERROR_UNSUPPORTED_DATABASE: &str =
    "Unsupported database. Failed to create base entity.";
pub(crate) const ERROR_DATABASE_INFORMATION: &str = "Database information not found, please ensure your service defines a database in your manifest.";
pub(crate) const ERROR_FAILED_TO_ADD_ROUTER_TO_APP: &str = "Failed to add router metadata to app.";
pub(crate) const ERROR_FAILED_TO_ADD_ROUTER_TO_BOOTSTRAPPER: &str =
    "Failed to add router metadata to bootstrapper.";
pub(crate) const ERROR_FAILED_TO_ADD_ROUTER_METADATA_TO_MANIFEST: &str =
    "Failed to add router metadata to manifest.";
pub(crate) const ERROR_FAILED_TO_REMOVE_PROJECT_METADATA_FROM_MANIFEST: &str =
    "Failed to remove project metadata from manifest.";
pub(crate) const ERROR_FAILED_TO_CREATE_DATABASE_EXPORT_INDEX_TS: &str =
    "Failed to create database export index.ts in core/persistence.";
pub(crate) const ERROR_FAILED_TO_CREATE_LIBRARY_PACKAGE_JSON: &str =
    "Failed to create library package.json.";
pub(crate) const ERROR_FAILED_TO_ADD_SERVICE_METADATA_TO_ARTIFACTS: &str =
    "Failed to add service metadata to artifacts.";
pub(crate) const ERROR_FAILED_TO_UPDATE_APPLICATION_PACKAGE_JSON: &str =
    "Failed to update application package.json.";
pub(crate) const ERROR_FAILED_TO_ADD_BASE_ENTITY_TO_CORE: &str =
    "Failed to add base entity to core.";
pub(crate) const ERROR_FAILED_TO_WRITE_SERVICE_FILES: &str = "Failed to write service files.";
pub(crate) const ERROR_FAILED_TO_EJECT_DIRECTORY_NOT_EJECTABLE: &str = "Failed to eject directory. Please check your target directory is a preconfigured forklaunch module.";
pub(crate) const ERROR_FAILED_TO_UPDATE_DOCKERFILE: &str = "Failed to update Dockerfile.";
pub(crate) const ERROR_MANIFEST_NOT_FOUND: &str = "Could not find .forklaunch/manifest.toml. Make sure you're in a valid project directory or specify the correct base_path.";

pub(crate) fn get_core_module_description(name: &str) -> String {
    format!(
        "Core library for {}, containing shared foundational infrastrucuture and utilities",
        name
    )
}
pub(crate) fn get_monitoring_module_description(name: &str) -> String {
    format!(
        "Monitoring library for {}, defining metrics, logs, and trace building blocks",
        name
    )
}
pub(crate) fn get_universal_sdk_module_description(name: &str) -> String {
    format!(
        "Universal SDK for {}, containing shared foundational infrastrucuture and utilities",
        name
    )
}
pub(crate) fn get_service_module_name(service_type: &Module) -> String {
    match service_type {
        Module::BaseBilling | Module::StripeBilling => "billing".to_string(),
        Module::BaseIam | Module::BetterAuthIam => "iam".to_string(),
    }
}

pub(crate) fn get_service_module_description(name: &str, service_type: &Module) -> String {
    format!(
        "{} service implementation for {}, providing {}",
        name,
        get_service_module_name(service_type),
        match service_type {
            Module::BaseBilling | Module::StripeBilling => "billing service APIs",
            Module::BaseIam | Module::BetterAuthIam => "identity and access management APIs",
        }
    )
}
pub(crate) fn get_service_module_cache(service_type: &Module) -> Option<String> {
    match service_type {
        Module::BaseBilling | Module::StripeBilling => Some(Infrastructure::Redis.to_string()),
        _ => None,
    }
}<|MERGE_RESOLUTION|>--- conflicted
+++ resolved
@@ -259,7 +259,6 @@
         },
     }
 
-<<<<<<< HEAD
     pub(crate) enum InitializeType {
         Service = Choice {
             id: "service",
@@ -284,7 +283,10 @@
         Router = Choice {
             id: "router",
             description: Some("router"),
-=======
+            exclusive_files: None,
+        },
+    }
+
     pub(crate) enum SdkModeType {
         Generated = Choice {
             id: "generated",
@@ -294,7 +296,6 @@
         Live = Choice {
             id: "live",
             description: Some("live"),
->>>>>>> 8baf1f98
             exclusive_files: None,
         },
     }
