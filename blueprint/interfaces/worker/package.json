--- conflicted
+++ resolved
@@ -42,19 +42,11 @@
     "test": "vitest --passWithNoTests"
   },
   "devDependencies": {
-<<<<<<< HEAD
-    "@typescript/native-preview": "7.0.0-dev.20250924.1",
-=======
     "@typescript/native-preview": "7.0.0-dev.20250930.1",
->>>>>>> 8baf1f98
     "depcheck": "^1.4.7",
     "eslint": "^9.36.0",
     "prettier": "^3.6.2",
     "typedoc": "^0.28.13",
-<<<<<<< HEAD
-    "typescript-eslint": "^8.44.1"
-=======
     "typescript-eslint": "^8.45.0"
->>>>>>> 8baf1f98
   }
 }