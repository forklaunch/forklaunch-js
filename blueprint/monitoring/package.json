{
  "name": "@forklaunch/blueprint-monitoring",
  "version": "0.1.0",
  "description": "Forklaunch Monitoring Framework",
  "homepage": "https://github.com/forklaunch/forklaunch-js#readme",
  "bugs": {
    "url": "https://github.com/forklaunch/forklaunch-js/issues"
  },
  "repository": {
    "type": "git",
    "url": "git+https://github.com/forklaunch/forklaunch-js.git"
  },
  "license": "MIT",
  "author": "Forklift Technologies, Inc.",
  "type": "module",
  "types": "lib/index.d.ts",
  "scripts": {
    "build": "tsc",
    "clean": "rm -rf lib pnpm.lock.yaml node_modules",
    "docs": "typedoc --out docs *",
    "format": "prettier --ignore-path=.prettierignore --config .prettierrc '**/*.{ts,tsx,json}' --write",
    "lint": "eslint . -c eslint.config.mjs",
    "lint:fix": "eslint . -c eslint.config.mjs --fix",
    "prepack": "pnpm run build",
    "test": "vitest --passWithNoTests"
  },
  "dependencies": {
<<<<<<< HEAD
    "@forklaunch/core": "^0.15.2"
=======
    "@forklaunch/core": "^0.15.3"
>>>>>>> 8baf1f98
  }
}<|MERGE_RESOLUTION|>--- conflicted
+++ resolved
@@ -25,10 +25,6 @@
     "test": "vitest --passWithNoTests"
   },
   "dependencies": {
-<<<<<<< HEAD
-    "@forklaunch/core": "^0.15.2"
-=======
     "@forklaunch/core": "^0.15.3"
->>>>>>> 8baf1f98
   }
 }