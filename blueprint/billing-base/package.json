--- conflicted
+++ resolved
@@ -44,24 +44,6 @@
   "dependencies": {
     "@forklaunch/blueprint-core": "workspace:*",
     "@forklaunch/blueprint-monitoring": "workspace:*",
-<<<<<<< HEAD
-    "@forklaunch/common": "^0.6.13",
-    "@forklaunch/core": "^0.15.2",
-    "@forklaunch/express": "^0.9.20",
-    "@forklaunch/hyper-express": "^0.9.20",
-    "@forklaunch/implementation-billing-base": "workspace:*",
-    "@forklaunch/infrastructure-redis": "^0.4.20",
-    "@forklaunch/interfaces-billing": "workspace:*",
-    "@forklaunch/validator": "^0.10.13",
-    "@mikro-orm/core": "^6.5.5",
-    "@mikro-orm/migrations": "^6.5.5",
-    "@mikro-orm/mongodb": "^6.5.5",
-    "@mikro-orm/mysql": "^6.5.5",
-    "@mikro-orm/postgresql": "^6.5.5",
-    "@mikro-orm/reflection": "^6.5.5",
-    "@mikro-orm/seeder": "^6.5.5",
-    "@mikro-orm/sqlite": "^6.5.5",
-=======
     "@forklaunch/common": "^0.6.14",
     "@forklaunch/core": "^0.15.3",
     "@forklaunch/express": "^0.9.21",
@@ -78,7 +60,6 @@
     "@mikro-orm/reflection": "^6.5.6",
     "@mikro-orm/seeder": "^6.5.6",
     "@mikro-orm/sqlite": "^6.5.6",
->>>>>>> 8baf1f98
     "@sinclair/typebox": "^0.34.41",
     "ajv": "^8.17.1",
     "dotenv": "^17.2.3",
@@ -86,21 +67,13 @@
     "zod": "^4.1.11"
   },
   "devDependencies": {
-<<<<<<< HEAD
-    "@mikro-orm/cli": "^6.5.5",
-=======
     "@forklaunch/blueprint-universal-sdk": "workspace:*",
     "@mikro-orm/cli": "^6.5.6",
->>>>>>> 8baf1f98
     "@types/express": "^5.0.3",
     "@types/express-serve-static-core": "^5.0.7",
     "@types/qs": "^6.14.0",
     "@types/uuid": "^11.0.0",
-<<<<<<< HEAD
-    "@typescript/native-preview": "7.0.0-dev.20250924.1",
-=======
     "@typescript/native-preview": "7.0.0-dev.20250930.1",
->>>>>>> 8baf1f98
     "depcheck": "^1.4.7",
     "prettier": "^3.6.2",
     "ts-node": "^10.9.2",
