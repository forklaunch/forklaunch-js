{
  "name": "@forklaunch/blueprint-iam-better-auth",
  "version": "0.0.0",
  "description": "Forklaunch IAM Implementation with better-auth",
  "homepage": "https://github.com/forklaunch/forklaunch-js#readme",
  "bugs": {
    "url": "https://github.com/forklaunch/forklaunch-js/issues"
  },
  "repository": {
    "type": "git",
    "url": "git+https://github.com/forklaunch/forklaunch-js.git"
  },
  "license": "MIT",
  "author": "Forklift Technologies, Inc.",
  "type": "module",
  "main": "./dist/index.cjs",
  "module": "./dist/index.js",
  "typesVersions": {
    "*": {
      ".": [
        "index.ts"
      ],
      "serialized": [
        "./dist/index.d.ts"
      ]
    }
  },
  "scripts": {
    "build": "tsc",
    "clean": "rm -rf dist pnpm.lock.yaml node_modules",
    "dev": "DOTENV_FILE_PATH=.env.local pnpm run migrate:up && DOTENV_FILE_PATH=.env.local pnpm tsx watch server.ts",
    "dev:bun": "DOTENV_FILE_PATH=.env.local bun run migrate:up && DOTENV_FILE_PATH=.env.local bun --watch server.ts",
    "docs": "typedoc --out docs *",
    "format": "prettier --ignore-path=.prettierignore --config .prettierrc '**/*.{ts,tsx,json}' --write",
    "lint": "eslint . -c eslint.config.mjs",
    "lint:fix": "eslint . -c eslint.config.mjs --fix",
    "migrate:create": "NODE_OPTIONS='--import=tsx' mikro-orm migration:create",
    "migrate:down": "NODE_OPTIONS='--import=tsx' mikro-orm migration:down",
    "migrate:init": "NODE_OPTIONS='--import=tsx' mikro-orm migration:create --initial",
    "migrate:up": "NODE_OPTIONS='--import=tsx' mikro-orm migration:up",
    "prepack": "pnpm run build",
    "seed": "DOTENV_FILE_PATH=.env.local NODE_OPTIONS='--import=tsx' mikro-orm seeder:run",
    "start": "node --import=tsx dist/server.js",
    "start:bun": "bun run migrate:up && bun dist/server.js",
    "test": "vitest --passWithNoTests"
  },
  "dependencies": {
<<<<<<< HEAD
    "@forklaunch/better-auth": "^1.3.8",
    "@forklaunch/better-auth-mikro-orm-fork": "^0.4.106",
    "@forklaunch/blueprint-core": "workspace:*",
    "@forklaunch/blueprint-monitoring": "workspace:*",
    "@forklaunch/core": "^0.15.2",
    "@forklaunch/implementation-iam-base": "workspace:*",
    "@forklaunch/interfaces-iam": "workspace:*",
    "@mikro-orm/core": "^6.5.5",
    "@mikro-orm/migrations": "^6.5.5",
    "@mikro-orm/mongodb": "^6.5.5",
    "@mikro-orm/mysql": "^6.5.5",
    "@mikro-orm/postgresql": "^6.5.5",
    "@mikro-orm/reflection": "^6.5.5",
    "@mikro-orm/seeder": "^6.5.5",
    "@mikro-orm/sqlite": "^6.5.5",
    "@opentelemetry/api": "^1.9.0",
    "@sinclair/typebox": "^0.34.41",
    "dotenv": "^17.2.2",
    "pino": "^9.11.0",
=======
    "@forklaunch/better-auth-mikro-orm-fork": "^0.4.106",
    "@forklaunch/blueprint-core": "workspace:*",
    "@forklaunch/blueprint-monitoring": "workspace:*",
    "@forklaunch/blueprint-universal-sdk": "workspace:*",
    "@forklaunch/core": "^0.15.3",
    "@forklaunch/implementation-iam-base": "workspace:*",
    "@forklaunch/interfaces-iam": "workspace:*",
    "@mikro-orm/core": "^6.5.6",
    "@mikro-orm/migrations": "^6.5.6",
    "@mikro-orm/mongodb": "^6.5.6",
    "@mikro-orm/mysql": "^6.5.6",
    "@mikro-orm/postgresql": "^6.5.6",
    "@mikro-orm/reflection": "^6.5.6",
    "@mikro-orm/seeder": "^6.5.6",
    "@mikro-orm/sqlite": "^6.5.6",
    "@opentelemetry/api": "^1.9.0",
    "@sinclair/typebox": "^0.34.41",
    "better-auth": "^1.3.23",
    "dotenv": "^17.2.3",
    "jose": "^6.1.0",
    "pino": "^9.12.0",
>>>>>>> 8baf1f98
    "uuid": "^13.0.0",
    "zod": "^4.1.11"
  },
  "devDependencies": {
<<<<<<< HEAD
    "@mikro-orm/cli": "^6.5.5",
=======
    "@mikro-orm/cli": "^6.5.6",
>>>>>>> 8baf1f98
    "@types/express": "^5.0.3",
    "@types/express-serve-static-core": "^5.0.7",
    "@types/qs": "^6.14.0",
    "@types/uuid": "^11.0.0",
    "depcheck": "^1.4.7",
    "prettier": "^3.6.2",
    "typedoc": "^0.28.13"
  },
  "mikro-orm": {
    "configPaths": [
      "./mikro-orm.config.ts",
      "./dist/mikro-orm.config.js"
    ]
  }
}<|MERGE_RESOLUTION|>--- conflicted
+++ resolved
@@ -45,27 +45,6 @@
     "test": "vitest --passWithNoTests"
   },
   "dependencies": {
-<<<<<<< HEAD
-    "@forklaunch/better-auth": "^1.3.8",
-    "@forklaunch/better-auth-mikro-orm-fork": "^0.4.106",
-    "@forklaunch/blueprint-core": "workspace:*",
-    "@forklaunch/blueprint-monitoring": "workspace:*",
-    "@forklaunch/core": "^0.15.2",
-    "@forklaunch/implementation-iam-base": "workspace:*",
-    "@forklaunch/interfaces-iam": "workspace:*",
-    "@mikro-orm/core": "^6.5.5",
-    "@mikro-orm/migrations": "^6.5.5",
-    "@mikro-orm/mongodb": "^6.5.5",
-    "@mikro-orm/mysql": "^6.5.5",
-    "@mikro-orm/postgresql": "^6.5.5",
-    "@mikro-orm/reflection": "^6.5.5",
-    "@mikro-orm/seeder": "^6.5.5",
-    "@mikro-orm/sqlite": "^6.5.5",
-    "@opentelemetry/api": "^1.9.0",
-    "@sinclair/typebox": "^0.34.41",
-    "dotenv": "^17.2.2",
-    "pino": "^9.11.0",
-=======
     "@forklaunch/better-auth-mikro-orm-fork": "^0.4.106",
     "@forklaunch/blueprint-core": "workspace:*",
     "@forklaunch/blueprint-monitoring": "workspace:*",
@@ -87,16 +66,11 @@
     "dotenv": "^17.2.3",
     "jose": "^6.1.0",
     "pino": "^9.12.0",
->>>>>>> 8baf1f98
     "uuid": "^13.0.0",
     "zod": "^4.1.11"
   },
   "devDependencies": {
-<<<<<<< HEAD
-    "@mikro-orm/cli": "^6.5.5",
-=======
     "@mikro-orm/cli": "^6.5.6",
->>>>>>> 8baf1f98
     "@types/express": "^5.0.3",
     "@types/express-serve-static-core": "^5.0.7",
     "@types/qs": "^6.14.0",
