--- conflicted
+++ resolved
@@ -197,11 +197,7 @@
         })
       )
   },
-<<<<<<< HEAD
-  ExpressApplicationOptionstionOptions: {
-=======
   ExpressApplicationOptions: {
->>>>>>> f62ca5f3
     lifetime: Lifetime.Singleton,
     type: promise(
       type<
