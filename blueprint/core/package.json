--- conflicted
+++ resolved
@@ -22,15 +22,6 @@
     "test": "vitest --passWithNoTests"
   },
   "dependencies": {
-<<<<<<< HEAD
-    "@forklaunch/common": "^0.6.13",
-    "@forklaunch/core": "^0.15.2",
-    "@forklaunch/express": "^0.9.20",
-    "@forklaunch/hyper-express": "^0.9.20",
-    "@forklaunch/validator": "^0.10.13",
-    "@mikro-orm/core": "^6.5.5",
-    "@mikro-orm/mongodb": "^6.5.5",
-=======
     "@forklaunch/common": "^0.6.14",
     "@forklaunch/core": "^0.15.3",
     "@forklaunch/express": "^0.9.21",
@@ -38,7 +29,6 @@
     "@forklaunch/validator": "^0.10.14",
     "@mikro-orm/core": "^6.5.6",
     "@mikro-orm/mongodb": "^6.5.6",
->>>>>>> 8baf1f98
     "@sinclair/typebox": "^0.34.41",
     "uuid": "^13.0.0",
     "zod": "^4.1.11"
