--- conflicted
+++ resolved
@@ -34,11 +34,7 @@
         version: 3.2.1
       ts-jest:
         specifier: ^29.4.0
-<<<<<<< HEAD
-        version: 29.4.0(@babel/core@7.27.4)(@jest/transform@30.0.0)(@jest/types@30.0.0)(babel-jest@30.0.0(@babel/core@7.27.4))(jest-util@30.0.0)(jest@30.0.0(@types/node@24.0.1))(typescript@5.8.3)
-=======
         version: 29.4.0(@babel/core@7.27.4)(@jest/transform@30.0.2)(@jest/types@30.0.1)(babel-jest@30.0.2(@babel/core@7.27.4))(jest-util@30.0.2)(jest@30.0.2(@types/node@24.0.3)(ts-node@10.9.2(@types/node@24.0.3)(typescript@5.8.3)))(typescript@5.8.3)
->>>>>>> 1c5804ec
       tsx:
         specifier: ^4.20.3
         version: 4.20.3
@@ -216,11 +212,7 @@
         version: 11.0.3
       ts-jest:
         specifier: ^29.4.0
-<<<<<<< HEAD
-        version: 29.4.0(@babel/core@7.27.4)(@jest/transform@30.0.0)(@jest/types@30.0.0)(babel-jest@30.0.0(@babel/core@7.27.4))(esbuild@0.25.5)(jest-util@30.0.0)(jest@30.0.0(@types/node@24.0.1)(ts-node@10.9.2(@types/node@24.0.1)(typescript@5.8.3)))(typescript@5.8.3)
-=======
         version: 29.4.0(@babel/core@7.27.4)(@jest/transform@30.0.2)(@jest/types@30.0.1)(babel-jest@30.0.2(@babel/core@7.27.4))(jest-util@30.0.2)(jest@30.0.2(@types/node@24.0.3)(ts-node@10.9.2(@types/node@24.0.3)(typescript@5.8.3)))(typescript@5.8.3)
->>>>>>> 1c5804ec
       ts-node:
         specifier: ^10.9.2
         version: 10.9.2(@types/node@24.0.3)(typescript@5.8.3)
@@ -354,11 +346,7 @@
         version: 3.5.3
       ts-jest:
         specifier: ^29.4.0
-<<<<<<< HEAD
-        version: 29.4.0(@babel/core@7.27.4)(@jest/transform@30.0.0)(@jest/types@30.0.0)(babel-jest@30.0.0(@babel/core@7.27.4))(esbuild@0.25.5)(jest-util@30.0.0)(jest@30.0.0(@types/node@24.0.1)(ts-node@10.9.2(@types/node@24.0.1)(typescript@5.8.3)))(typescript@5.8.3)
-=======
         version: 29.4.0(@babel/core@7.27.4)(@jest/transform@30.0.2)(@jest/types@30.0.1)(babel-jest@30.0.2(@babel/core@7.27.4))(jest-util@30.0.2)(jest@30.0.2(@types/node@24.0.3)(ts-node@10.9.2(@types/node@24.0.3)(typescript@5.8.3)))(typescript@5.8.3)
->>>>>>> 1c5804ec
       ts-node:
         specifier: ^10.9.2
         version: 10.9.2(@types/node@24.0.3)(typescript@5.8.3)
@@ -449,11 +437,7 @@
         version: 3.5.3
       ts-jest:
         specifier: ^29.4.0
-<<<<<<< HEAD
-        version: 29.4.0(@babel/core@7.27.4)(@jest/transform@30.0.0)(@jest/types@30.0.0)(babel-jest@30.0.0(@babel/core@7.27.4))(esbuild@0.25.5)(jest-util@30.0.0)(jest@30.0.0(@types/node@24.0.1)(ts-node@10.9.2(@types/node@24.0.1)(typescript@5.8.3)))(typescript@5.8.3)
-=======
         version: 29.4.0(@babel/core@7.27.4)(@jest/transform@30.0.2)(@jest/types@30.0.1)(babel-jest@30.0.2(@babel/core@7.27.4))(jest-util@30.0.2)(jest@30.0.2(@types/node@24.0.3)(ts-node@10.9.2(@types/node@24.0.3)(typescript@5.8.3)))(typescript@5.8.3)
->>>>>>> 1c5804ec
       ts-node:
         specifier: ^10.9.2
         version: 10.9.2(@types/node@24.0.3)(typescript@5.8.3)
@@ -505,11 +489,7 @@
         version: 3.5.3
       ts-jest:
         specifier: ^29.4.0
-<<<<<<< HEAD
-        version: 29.4.0(@babel/core@7.27.4)(@jest/transform@30.0.0)(@jest/types@30.0.0)(babel-jest@30.0.0(@babel/core@7.27.4))(esbuild@0.25.5)(jest-util@30.0.0)(jest@30.0.0(@types/node@24.0.1)(ts-node@10.9.2(@types/node@24.0.1)(typescript@5.8.3)))(typescript@5.8.3)
-=======
         version: 29.4.0(@babel/core@7.27.4)(@jest/transform@30.0.2)(@jest/types@30.0.1)(babel-jest@30.0.2(@babel/core@7.27.4))(jest-util@30.0.2)(jest@30.0.2(@types/node@24.0.3)(ts-node@10.9.2(@types/node@24.0.3)(typescript@5.8.3)))(typescript@5.8.3)
->>>>>>> 1c5804ec
       ts-node:
         specifier: ^10.9.2
         version: 10.9.2(@types/node@24.0.3)(typescript@5.8.3)
@@ -561,11 +541,7 @@
         version: 11.0.3
       ts-jest:
         specifier: ^29.4.0
-<<<<<<< HEAD
-        version: 29.4.0(@babel/core@7.27.4)(@jest/transform@30.0.0)(@jest/types@30.0.0)(babel-jest@30.0.0(@babel/core@7.27.4))(esbuild@0.25.5)(jest-util@30.0.0)(jest@30.0.0(@types/node@24.0.1)(ts-node@10.9.2(@types/node@24.0.1)(typescript@5.8.3)))(typescript@5.8.3)
-=======
         version: 29.4.0(@babel/core@7.27.4)(@jest/transform@30.0.2)(@jest/types@30.0.1)(babel-jest@30.0.2(@babel/core@7.27.4))(jest-util@30.0.2)(jest@30.0.2(@types/node@24.0.3)(ts-node@10.9.2(@types/node@24.0.3)(typescript@5.8.3)))(typescript@5.8.3)
->>>>>>> 1c5804ec
       ts-node:
         specifier: ^10.9.2
         version: 10.9.2(@types/node@24.0.3)(typescript@5.8.3)
@@ -660,11 +636,7 @@
         version: 3.5.3
       ts-jest:
         specifier: ^29.4.0
-<<<<<<< HEAD
-        version: 29.4.0(@babel/core@7.27.4)(@jest/transform@30.0.0)(@jest/types@30.0.0)(babel-jest@30.0.0(@babel/core@7.27.4))(jest-util@30.0.0)(jest@30.0.0(@types/node@24.0.1))(typescript@5.8.3)
-=======
         version: 29.4.0(@babel/core@7.27.4)(@jest/transform@30.0.2)(@jest/types@30.0.1)(babel-jest@30.0.2(@babel/core@7.27.4))(jest-util@30.0.2)(jest@30.0.2(@types/node@24.0.3)(ts-node@10.9.2(@types/node@24.0.3)(typescript@5.8.3)))(typescript@5.8.3)
->>>>>>> 1c5804ec
       tsup:
         specifier: ^8.5.0
         version: 8.5.0(postcss@8.5.6)(tsx@4.20.3)(typescript@5.8.3)(yaml@2.8.0)
@@ -719,11 +691,7 @@
         version: 4.4.0
       ts-jest:
         specifier: ^29.4.0
-<<<<<<< HEAD
-        version: 29.4.0(@babel/core@7.27.4)(@jest/transform@30.0.0)(@jest/types@30.0.0)(babel-jest@30.0.0(@babel/core@7.27.4))(esbuild@0.25.5)(jest-util@30.0.0)(jest@30.0.0(@types/node@24.0.1)(ts-node@10.9.2(@types/node@24.0.1)(typescript@5.8.3)))(typescript@5.8.3)
-=======
         version: 29.4.0(@babel/core@7.27.4)(@jest/transform@30.0.2)(@jest/types@30.0.1)(babel-jest@30.0.2(@babel/core@7.27.4))(jest-util@30.0.2)(jest@30.0.2(@types/node@24.0.3)(ts-node@10.9.2(@types/node@24.0.3)(typescript@5.8.3)))(typescript@5.8.3)
->>>>>>> 1c5804ec
       ts-node:
         specifier: ^10.9.2
         version: 10.9.2(@types/node@24.0.3)(typescript@5.8.3)
@@ -1507,17 +1475,12 @@
     peerDependencies:
       '@mikro-orm/core': ^6.0.0
 
-<<<<<<< HEAD
   '@modelcontextprotocol/sdk@1.12.3':
     resolution: {integrity: sha512-DyVYSOafBvk3/j1Oka4z5BWT8o4AFmoNyZY9pALOm7Lh3GZglR71Co4r4dEUoqDWdDazIZQHBe7J2Nwkg6gHgQ==}
     engines: {node: '>=18'}
 
-  '@mongodb-js/saslprep@1.2.2':
-    resolution: {integrity: sha512-EB0O3SCSNRUFk66iRCpI+cXzIjdswfCs7F6nOC3RAGJ7xr5YhaicvsRwJ9eyzYvYRlCSDUO/c7g4yNulxKC1WA==}
-=======
   '@mongodb-js/saslprep@1.3.0':
     resolution: {integrity: sha512-zlayKCsIjYb7/IdfqxorK5+xUMyi4vOKcFy10wKJYc63NSdKI8mNME+uJqfatkPmOSMMUiojrL58IePKBm3gvQ==}
->>>>>>> 1c5804ec
 
   '@napi-rs/wasm-runtime@0.2.11':
     resolution: {integrity: sha512-9DPkXtvHydrcOsopiYpUgPHpmj0HWZKMUnL2dZqpvC42lsratuBG06V5ipyno0fUek5VlFsNQ+AcFATSrJXgMA==}
@@ -6692,7 +6655,6 @@
       - snappy
       - socks
 
-<<<<<<< HEAD
   '@modelcontextprotocol/sdk@1.12.3':
     dependencies:
       ajv: 6.12.6
@@ -6704,15 +6666,12 @@
       express-rate-limit: 7.5.0(express@5.1.0)
       pkce-challenge: 5.0.0
       raw-body: 3.0.0
-      zod: 3.25.63
-      zod-to-json-schema: 3.24.5(zod@3.25.63)
+      zod: 3.25.67
+      zod-to-json-schema: 3.24.5(zod@3.25.67)
     transitivePeerDependencies:
       - supports-color
 
-  '@mongodb-js/saslprep@1.2.2':
-=======
   '@mongodb-js/saslprep@1.3.0':
->>>>>>> 1c5804ec
     dependencies:
       sparse-bitfield: 3.0.3
 
@@ -10674,32 +10633,7 @@
 
   ts-interface-checker@0.1.13: {}
 
-<<<<<<< HEAD
-  ts-jest@29.4.0(@babel/core@7.27.4)(@jest/transform@30.0.0)(@jest/types@30.0.0)(babel-jest@30.0.0(@babel/core@7.27.4))(esbuild@0.25.5)(jest-util@30.0.0)(jest@30.0.0(@types/node@24.0.1)(ts-node@10.9.2(@types/node@24.0.1)(typescript@5.8.3)))(typescript@5.8.3):
-    dependencies:
-      bs-logger: 0.2.6
-      ejs: 3.1.10
-      fast-json-stable-stringify: 2.1.0
-      jest: 30.0.0(@types/node@24.0.1)(ts-node@10.9.2(@types/node@24.0.1)(typescript@5.8.3))
-      json5: 2.2.3
-      lodash.memoize: 4.1.2
-      make-error: 1.3.6
-      semver: 7.7.2
-      type-fest: 4.41.0
-      typescript: 5.8.3
-      yargs-parser: 21.1.1
-    optionalDependencies:
-      '@babel/core': 7.27.4
-      '@jest/transform': 30.0.0
-      '@jest/types': 30.0.0
-      babel-jest: 30.0.0(@babel/core@7.27.4)
-      esbuild: 0.25.5
-      jest-util: 30.0.0
-
-  ts-jest@29.4.0(@babel/core@7.27.4)(@jest/transform@30.0.0)(@jest/types@30.0.0)(babel-jest@30.0.0(@babel/core@7.27.4))(jest-util@30.0.0)(jest@30.0.0(@types/node@24.0.1))(typescript@5.8.3):
-=======
   ts-jest@29.4.0(@babel/core@7.27.4)(@jest/transform@30.0.2)(@jest/types@30.0.1)(babel-jest@30.0.2(@babel/core@7.27.4))(jest-util@30.0.2)(jest@30.0.2(@types/node@24.0.3)(ts-node@10.9.2(@types/node@24.0.3)(typescript@5.8.3)))(typescript@5.8.3):
->>>>>>> 1c5804ec
     dependencies:
       bs-logger: 0.2.6
       ejs: 3.1.10
@@ -11077,9 +11011,9 @@
       compress-commons: 6.0.2
       readable-stream: 4.7.0
 
-  zod-to-json-schema@3.24.5(zod@3.25.63):
-    dependencies:
-      zod: 3.25.63
+  zod-to-json-schema@3.24.5(zod@3.25.67):
+    dependencies:
+      zod: 3.25.67
 
   zod@3.24.1: {}
 
