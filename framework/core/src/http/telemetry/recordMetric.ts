--- conflicted
+++ resolved
@@ -12,12 +12,8 @@
   ParamsDictionary,
   VersionedRequests
 } from '..';
-<<<<<<< HEAD
 import { getEnvVar } from '../../environment';
-import { ATTR_API_NAME, ATTR_CORRELATION_ID } from './constants';
-=======
 import { ATTR_API_NAME } from './constants';
->>>>>>> fa13f99f
 import { httpRequestsTotalCounter } from './openTelemetryCollector';
 
 export function recordMetric<
